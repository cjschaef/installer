# Tectonic Installer
[![Build Status](https://jenkins-tectonic-installer-public.prod.coreos.systems/buildStatus/icon?job=coreos%20-%20tectonic-installer/tectonic-installer/master)](https://jenkins-tectonic-installer-public.prod.coreos.systems/job/coreos%20-%20tectonic-installer/job/tectonic-installer/job/master)

Tectonic is built on pure-upstream Kubernetes but has an opinion on the best way to install and run a Kubernetes cluster. This project helps you install a Kubernetes cluster the "Tectonic Way". It provides good defaults, enables install automation, and is customizable to meet your infrastructure needs.

Goals of the project:

- Installation of [Self-Hosted Kubernetes Cluster](https://github.com/kubernetes/community/blob/master/contributors/design-proposals/self-hosted-kubernetes.md)
- Secure by default (use TLS, RBAC by default, OIDC AuthN, etcd)
- Automatable install process for scripts and CI/CD
- Deploy Tectonic on any infrastructure (Amazon, Azure, OpenStack, GCP, etc)
- Runs Tectonic on any OS (Container Linux, RHEL, CentOS, etc)
- Customizable and modular (change DNS providers, security settings, etc)
- HA by default (deploy all Kubernetes components HA, use etcd Operator)

Checkout the [ROADMAP](ROADMAP.md) for details on where the project is headed.

## Getting Started

**To use a tested release** on an supported platform, follow the links below.

**To hack or modify** the templates or add a new platform, use the scripts in this repo to boot and tear down clusters.

### Official releases

See the official Tectonic documentation:

- [AWS using a GUI](https://coreos.com/tectonic/docs/latest/install/aws/) [[**stable**][platform-lifecycle]]
- [AWS using Terraform CLI](https://coreos.com/tectonic/docs/latest/install/aws/aws-terraform.html) [[**stable**][platform-lifecycle]]
- [Bare metal using a GUI](https://coreos.com/tectonic/docs/latest/install/bare-metal/) [[**stable**][platform-lifecycle]]
- [Bare metal using Terraform CLI](https://coreos.com/tectonic/docs/latest/install/bare-metal/metal-terraform.html) [[**stable**][platform-lifecycle]]

### Hacking

In order to successfully build this project, you must first of all place it according to the Go workspace convention, i.e. at `$GOPATH/src/github.com/coreos/tectonic-installer`. If you don't set `$GOPATH`, it should by default be at `$HOME/go`.

#### Requirements

To build Tectonic Installer, you will need to install the following requirements:

##### Terraform

This project is built on [Terraform](http://terraform.io) and requires version 0.9.6. Download and install an [official Terraform binary](https://www.terraform.io/downloads.html) for your OS, use your favorite package manager or our [fork](https://github.com/coreos/terraform/releases) to find pre-releases.

##### Yarn

<<<<<<< HEAD
Tectonic Installer includes and requires a specific version of Terraform. This is included in the Tectonic Installer tarball. See the [Tectonic Installer release notes][release-notes] for information about which Terraform versions are compatible.

Download and install the included Terraform binary for your OS or use your favorite package manager.
=======
You need the [Yarn](https://yarnpkg.com) JavaScript package manager. If you're on OS X, you can install it via Homebrew: `brew install yarn`.

#### Common Usage

At a high level, using the installer follows the workflow below. See each platform guide for specifics.
>>>>>>> c0620643

**Choose your platform**

The example below will use `PLATFORM=azure` but you can set the value to something different. Also, as you configure the cluster refer to the linked documentation to find the configuration parameters.

- `PLATFORM=azure` [Azure via Terraform](Documentation/install/azure/azure-terraform.md) [[**alpha**][platform-lifecycle]]
- `PLATFORM=openstack` [OpenStack via Terraform](Documentation/install/openstack/openstack-terraform.md) [[**alpha**][platform-lifecycle]]

**Initiate the Cluster Configuration**

This will create a new directory `build/<cluster-name>` which holds all module references, Terraform state files, and custom variable files.

```
PLATFORM=azure CLUSTER=my-cluster make localconfig
```

**Configure Cluster**

Set variables in the `terraform.tfvars` file as needed, or you will be prompted. Available variables can be found in the `config.tf` and `variables.tf` files present in the `platforms/<PLATFORM>` directory.
Examples for each platform can be found in [the examples directory](examples/).

**Terraform Lifecycle**

Plan, apply, and destroy are provided as Make targets to make working with the build directory and custom binary easier.

```
PLATFORM=azure CLUSTER=my-cluster make plan
```

```
PLATFORM=azure CLUSTER=my-cluster make apply
```

```
PLATFORM=azure CLUSTER=my-cluster make destroy
```

#### Tests

Tests are run for all approved pull requests via Jenkins. See the [Jenkinsfile](./Jenkinsfile) for details.

Tests can be run locally by:


**AWS**

```
export PLATFORM="aws"
export AWS_REGION="us-east-1"
export TF_VAR_tectonic_cluster_name=my-smoke-test
export TF_VAR_tectonic_license_path=/path/to/license.txt
export TF_VAR_tectonic_pull_secret_path=/path/to/pull-secret.json

make localconfig
ln -sf ../../test/aws.tfvars build/${TF_VAR_tectonic_cluster_name}/terraform.tfvars
make plan
make apply
make destroy
```

[platform-lifecycle]: Documentation/platform-lifecycle.md
[release-notes]: https://coreos.com/tectonic/releases/<|MERGE_RESOLUTION|>--- conflicted
+++ resolved
@@ -40,21 +40,17 @@
 
 ##### Terraform
 
-This project is built on [Terraform](http://terraform.io) and requires version 0.9.6. Download and install an [official Terraform binary](https://www.terraform.io/downloads.html) for your OS, use your favorite package manager or our [fork](https://github.com/coreos/terraform/releases) to find pre-releases.
+Tectonic Installer includes and requires a specific version of Terraform. This is included in the Tectonic Installer tarball. See the [Tectonic Installer release notes][release-notes] for information about which Terraform versions are compatible.
+
+Download and install the included Terraform binary for your OS or use your favorite package manager.
 
 ##### Yarn
 
-<<<<<<< HEAD
-Tectonic Installer includes and requires a specific version of Terraform. This is included in the Tectonic Installer tarball. See the [Tectonic Installer release notes][release-notes] for information about which Terraform versions are compatible.
-
-Download and install the included Terraform binary for your OS or use your favorite package manager.
-=======
 You need the [Yarn](https://yarnpkg.com) JavaScript package manager. If you're on OS X, you can install it via Homebrew: `brew install yarn`.
 
 #### Common Usage
 
 At a high level, using the installer follows the workflow below. See each platform guide for specifics.
->>>>>>> c0620643
 
 **Choose your platform**
 
